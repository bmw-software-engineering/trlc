bar.MyType DeprecatedR {
           ^^^^^^^^^^^ xref/instances.trlc:3: check error: Must be linked
<<<<<<< HEAD
<<<<<<< HEAD
Processed 1 model, and 1 requirement file and found 1 error
=======
Processed 1 model and 1 requirement file and found 1 error
>>>>>>> 362fc7d ( remove the dead and LRM code in check files)
=======
Processed 1 model and 1 requirement file and found 1 error
>>>>>>> 79776b02
<|MERGE_RESOLUTION|>--- conflicted
+++ resolved
@@ -1,11 +1,3 @@
 bar.MyType DeprecatedR {
            ^^^^^^^^^^^ xref/instances.trlc:3: check error: Must be linked
-<<<<<<< HEAD
-<<<<<<< HEAD
-Processed 1 model, and 1 requirement file and found 1 error
-=======
-Processed 1 model and 1 requirement file and found 1 error
->>>>>>> 362fc7d ( remove the dead and LRM code in check files)
-=======
-Processed 1 model and 1 requirement file and found 1 error
->>>>>>> 79776b02
+Processed 1 model, and 1 requirement file and found 1 error