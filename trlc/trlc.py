#!/usr/bin/env python3
#
# TRLC - Treat Requirements Like Code
# Copyright (C) 2022-2023 Bayerische Motoren Werke Aktiengesellschaft (BMW AG)
#
# This file is part of the TRLC Python Reference Implementation.
#
# TRLC is free software: you can redistribute it and/or modify it
# under the terms of the GNU General Public License as published by
# the Free Software Foundation, either version 3 of the License, or
# (at your option) any later version.
#
# TRLC is distributed in the hope that it will be useful, but WITHOUT
# ANY WARRANTY; without even the implied warranty of MERCHANTABILITY
# or FITNESS FOR A PARTICULAR PURPOSE. See the GNU General Public
# License for more details.
#
# You should have received a copy of the GNU General Public License
# along with TRLC. If not, see <https://www.gnu.org/licenses/>.

import argparse
import json
import os
import re
import subprocess
import sys
from fractions import Fraction

from trlc import ast, lint
from trlc.errors import Kind, Location, Message_Handler, TRLC_Error
from trlc.lexer import Token_Stream
from trlc.parser import Parser
from trlc.version import BUGS_URL, TRLC_VERSION

# pylint: disable=unused-import
try:
    import cvc5
    VCG_API_AVAILABLE = True
except ImportError:  # pragma: no cover
    VCG_API_AVAILABLE = False


class Source_Manager:
    """Dependency and source manager for TRLC.

    This is the main entry point when using the Python API. Create an
    instance of this, register the files you want to look at, and
    finally call the process method.

    :param mh: The message handler to use
    :type mh: Message_Handler

    :param error_recovery: If true attempts to continue parsing after \
      errors. This may generate weird error messages since it's impossible \
      to reliably recover the parse context in all cases.
    :type error_recovery: bool

    :param lint_mode: If true enables additional warning messages.
    :type lint_mode: bool

    :param verify_mode: If true performs in-depth static analysis for \
      user-defined checks. Requires CVC5 and PyVCG to be installed.
    :type verify_mode: bool

    :param parse_trlc: If true parses trlc files, otherwise they are \
      ignored.
    :type parse_trlc: bool

    :param debug_vcg: If true and verify_mode is also true, emit the \
      individual SMTLIB2 VCs and generate a picture of the program \
      graph. Requires Graphviz to be installed.
    :type parse_trlc: bool

    """
    def __init__(self, mh,
                 lint_mode      = True,
                 parse_trlc     = True,
                 verify_mode    = False,
                 debug_vcg      = False,
                 error_recovery = True,
                 cvc5_binary    = None):
        assert isinstance(mh, Message_Handler)
        assert isinstance(lint_mode, bool)
        assert isinstance(parse_trlc, bool)
        assert isinstance(verify_mode, bool)
        assert isinstance(debug_vcg, bool)
        assert isinstance(cvc5_binary, str) or cvc5_binary is None

        self.mh          = mh
        self.mh.sm       = self
        self.stab        = ast.Symbol_Table.create_global_table(mh)
        self.includes    = {}
        self.rsl_files   = {}
        self.trlc_files  = {}
        self.all_files   = {}
        self.dep_graph   = {}

        self.files_with_preamble_errors = set()

        self.lint_mode      = lint_mode
        self.parse_trlc     = parse_trlc
        self.verify_mode    = verify_mode
        self.debug_vcg      = debug_vcg
        self.error_recovery = error_recovery
        self.cvc5_binary    = cvc5_binary

        self.exclude_patterns = []
        self.common_root      = None

        self.progress_current = 0
        self.progress_final   = 0

    def callback_parse_begin(self):
        pass

    def callback_parse_progress(self, progress):
        assert isinstance(progress, int)

    def callback_parse_end(self):
        pass

    def signal_progress(self):
        self.progress_current += 1
        if self.progress_final:
            progress = (self.progress_current * 100) // self.progress_final
        else:  # pragma: no cover
            progress = 100
        self.callback_parse_progress(min(progress, 100))

    def cross_file_reference(self, location):
        assert isinstance(location, Location)

        if self.common_root is None:
            return location.to_string(False)
        elif location.line_no is None:
            return os.path.relpath(location.file_name,
                                   self.common_root)
        else:
            return "%s:%u" % (os.path.relpath(location.file_name,
                                              self.common_root),
                              location.line_no)

    def update_common_root(self, file_name):
        assert isinstance(file_name, str)

        if self.common_root is None:
            self.common_root = os.path.dirname(os.path.abspath(file_name))
        else:
            new_root = os.path.dirname(os.path.abspath(file_name))
            for n, (char_a, char_b) in enumerate(zip(self.common_root,
                                                     new_root)):
                if char_a != char_b:
                    self.common_root = self.common_root[0:n]
                    break

    def create_parser(self, file_name, file_content=None, primary_file=True):
        assert os.path.isfile(file_name)
        assert isinstance(file_content, str) or file_content is None
        assert isinstance(primary_file, bool)

        lexer = Token_Stream(self.mh, file_name, file_content)

        return Parser(mh             = self.mh,
                      stab           = self.stab,
                      file_name      = file_name,
                      lint_mode      = self.lint_mode,
                      error_recovery = self.error_recovery,
                      primary_file   = primary_file,
                      lexer          = lexer)

    def register_include(self, dir_name):
        """Make contents of a directory available for automatic inclusion

        :param dir_name: name of the directory
        :type dir_name: str
        :raise AssertionError: if dir_name is not a directory
        """
        assert os.path.isdir(dir_name)

        for path, dirs, files in os.walk(dir_name):
            for n, dirname in reversed(list(enumerate(dirs))):
                keep = True
                for exclude_pattern in self.exclude_patterns:
                    if exclude_pattern.match(dirname):
                        keep = False
                        break
                if not keep:
                    del dirs[n]

            self.includes.update(
                {os.path.abspath(full_name): full_name
                 for full_name in
                   (os.path.join(path, file_name)
                    for file_name in files
                    if os.path.splitext(file_name)[1] in (".rsl",
                                                          ".trlc"))})

    def register_file(self, file_name, file_content=None, primary=True):
        """Schedule a file for parsing.

        :param file_name: name of the file
        :type file_name: str
        :raise AssertionError: if the file does not exist
        :raise AssertionError: if the file is registed more than once
        :raise TRLC_Error: if the file is not a rsl/trlc file

        :param file_content: content of the file
        :type file_content: str
        :raise AssertionError: if the content is not of type string

        :param primary: should be False if the file is a potential \
          include file, and True otherwise.
        :type primary: bool

        :return: true if the file could be registered without issues
        :rtype: bool
        """
        assert os.path.isfile(file_name)
        assert isinstance(file_content, str) or file_content is None
        # lobster-trace: LRM.Layout

        ok = True
        try:
            if file_name.endswith(".rsl"):
                self.register_rsl_file(file_name, file_content, primary)
            elif file_name.endswith(".trlc"):
                self.register_trlc_file(file_name, file_content, primary)
            else:  # pragma: no cover
                ok = False
                self.mh.error(Location(os.path.basename(file_name)),
                              "is not a rsl or trlc file",
                              fatal = False)
        except TRLC_Error:
            ok = False

        return ok

    def register_directory(self, dir_name):
        """Schedule a directory tree for parsing.

        :param dir_name: name of the directory
        :type file_name: str
        :raise AssertionError: if the directory does not exist
        :raise AssertionError: if any item in the directory is already \
        registered
        :raise TRLC_Error: on any parse errors

        :return: true if the directory could be registered without issues
        :rtype: bool
        """
        assert os.path.isdir(dir_name)
        # lobster-trace: LRM.Layout

        ok = True
        for path, dirs, files in os.walk(dir_name):
            dirs.sort()

            for n, dirname in reversed(list(enumerate(dirs))):
                keep = True
                for exclude_pattern in self.exclude_patterns:
                    if exclude_pattern.match(dirname):
                        keep = False
                        break
                if not keep:
                    del dirs[n]

            for file_name in sorted(files):
                if os.path.splitext(file_name)[1] in (".rsl",
                                                      ".trlc"):
                    ok &= self.register_file(os.path.join(path, file_name))
        return ok

    def register_rsl_file(self, file_name, file_content=None, primary=True):
        assert os.path.isfile(file_name)
        assert file_name not in self.rsl_files
        assert isinstance(file_content, str) or file_content is None
        assert isinstance(primary, bool)
        # lobster-trace: LRM.Preamble

        self.update_common_root(file_name)
        parser = self.create_parser(file_name,
                                    file_content,
                                    primary)
        self.rsl_files[file_name] = parser
        self.all_files[file_name] = parser
        if os.path.abspath(file_name) in self.includes:
            del self.includes[os.path.abspath(file_name)]

    def register_trlc_file(self, file_name, file_content=None, primary=True):
        # lobster-trace: LRM.TRLC_File
        assert os.path.isfile(file_name)
        assert file_name not in self.trlc_files
        assert isinstance(file_content, str) or file_content is None
        assert isinstance(primary, bool)
        # lobster-trace: LRM.Preamble

        if not self.parse_trlc:  # pragma: no cover
            # Not executed as process should exit before we attempt this.
            return

        self.update_common_root(file_name)
        parser = self.create_parser(file_name,
                                    file_content,
                                    primary)
        self.trlc_files[file_name] = parser
        self.all_files[file_name] = parser
        if os.path.abspath(file_name) in self.includes:
            del self.includes[os.path.abspath(file_name)]

    def build_graph(self):
        # lobster-trace: LRM.Preamble

        # Register all include files not yet registered
        for file_name in list(sorted(self.includes.values())):
            self.register_file(file_name, primary=False)

        # Parse preambles and build dependency graph
        ok = True
        graph = self.dep_graph
        files = {}
        for container, kind in ((self.rsl_files, "rsl"),
                                (self.trlc_files, "trlc")):
            # First parse preamble and register packages in graph
            for file_name in sorted(container):
                try:
                    parser = container[file_name]
                    parser.parse_preamble(kind)
                    pkg_name = parser.cu.package.name
                    if (pkg_name , "rsl") not in graph:
                        graph[(pkg_name , "rsl")] = set()
                        graph[(pkg_name , "trlc")] = set([(pkg_name , "rsl")])
                        files[(pkg_name , "rsl")] = set()
                        files[(pkg_name , "trlc")] = set()
                    files[(pkg_name , kind)].add(file_name)
                except TRLC_Error:
                    ok = False
                    self.files_with_preamble_errors.add(file_name)

            # Then parse all imports and add all valid links
            for file_name in sorted(container):
                if file_name in self.files_with_preamble_errors:
                    continue

                parser = container[file_name]
                if parser.cu.package is None:
                    continue
                pkg_name = parser.cu.package.name
                parser.cu.resolve_imports(self.mh, self.stab)

                graph[(pkg_name , kind)] |= \
                    {(imported_pkg.name , kind)
                     for imported_pkg in parser.cu.imports}

        # Build closure for our files
        work_list = {(parser.cu.package.name , "rsl")
                     for parser in self.rsl_files.values()
                     if parser.cu.package and parser.primary}
        work_list |= {(parser.cu.package.name , "trlc")
                      for parser in self.trlc_files.values()
                      if parser.cu.package and parser.primary}
        work_list &= set(graph)

        required = set()
        while work_list:
            node = work_list.pop()
            required.add(node)
            work_list |= (graph[node] - required) & set(graph)

        # Expand into actual file list and flag dependencies
        file_list = {file_name
                     for node in required
                     for file_name in files[node]}
        for file_name in file_list:
            if not self.all_files[file_name].primary:
                self.all_files[file_name].secondary = True

        # Record total files that need parsing
        self.progress_final = len(file_list)

        return ok

    def parse_rsl_files(self):
        # lobster-trace: LRM.Preamble
        # lobster-trace: LRM.RSL_File

        ok = True

        # Select RSL files that we should parse
        rsl_map = {(parser.cu.package.name , "rsl"): parser
                   for parser in self.rsl_files.values()
                   if parser.cu.package and (parser.primary or
                                             parser.secondary)}

        # Parse packages that have no unparsed dependencies. Keep
        # doing it until we parse everything or until we have reached
        # a fix point (in which case we have a cycle in our
        # dependencies).
        work_list = set(rsl_map)
        processed = set()
        while work_list:
            candidates = {node
                          for node in work_list
                          if len(self.dep_graph.get(node, set()) -
                                 processed) == 0}
            if not candidates:
                # lobster-trace: LRM.Circular_Dependencies
                sorted_work_list = sorted(work_list)
                offender = rsl_map[sorted_work_list[0]]
                names = {rsl_map[node].cu.package.name:
                         rsl_map[node].cu.location
                         for node in sorted_work_list[1:]}
                self.mh.error(
                    location    = offender.cu.location,
                    message     = ("circular inheritence between %s" %
                                   " | ".join(sorted(names))),
                    explanation = "\n".join(
                        sorted("%s is declared in %s" %
                               (name,
                                self.mh.cross_file_reference(loc))
                               for name, loc in names.items())),
                    fatal       = False)
                return False

            for node in sorted(candidates):
                try:
                    ok &= rsl_map[node].parse_rsl_file()
                    self.signal_progress()
                except TRLC_Error:
                    ok = False
                processed.add(node)

            work_list -= candidates

        return ok

    def parse_trlc_files(self):
        # lobster-trace: LRM.TRLC_File
        # lobster-trace: LRM.Preamble

        ok = True

        # Then actually parse
        for name in sorted(self.trlc_files):
            parser = self.trlc_files[name]
            if name in self.files_with_preamble_errors:
                continue
            if not (parser.primary or parser.secondary):
                continue

            try:
                ok &= parser.parse_trlc_file()
                self.signal_progress()
            except TRLC_Error:
                ok = False

        return ok

    def resolve_record_references(self):
<<<<<<< HEAD
        # lobster-trace: LRM.Markup_String_Late_Reference_Resolution
=======
        # lobster-trace: LRM.Late_Reference_Checking
>>>>>>> 1461bd9b
        ok = True
        for package in self.stab.values(ast.Package):
            for obj in package.symbols.values(ast.Record_Object):
                try:
                    obj.resolve_references(self.mh)
                except TRLC_Error:
                    ok = False

        return ok

    def perform_checks(self):
        ok = True
        for package in self.stab.values(ast.Package):
            for obj in package.symbols.values(ast.Record_Object):
                try:
                    if not obj.perform_checks(self.mh):
                        ok = False
                except TRLC_Error:
                    ok = False

        return ok

    def perform_sanity_checks(self):
        linter = lint.Linter(mh            = self.mh,
                             stab          = self.stab,
                             verify_checks = self.verify_mode,
                             debug_vcg     = self.debug_vcg,
                             cvc5_binary   = self.cvc5_binary)
        return linter.verify()

    def process(self):
        """Parse all registered files.

        :return: a symbol table (or None if there were any errors)
        :rtype: Symbol_Table
        """
        # lobster-trace: LRM.File_Parsing_Order

        # Notify callback
        self.callback_parse_begin()
        self.progress_current = 0

        # Build dependency graph
        ok = self.build_graph()

        # Parse RSL files (topologically sorted, in order to deal with
        # dependencies)
        ok &= self.parse_rsl_files()

        if not self.error_recovery and not ok:  # pragma: no cover
            self.callback_parse_end()
            return None

        # Perform sanity checks (enabled by default). We only do this
        # if there were no errors so far.
        if self.lint_mode and ok:
            ok &= self.perform_sanity_checks()

        # Stop here if we're not processing TRLC files.
        if not self.parse_trlc:  # pragma: no cover
            self.callback_parse_end()
            if ok:
                return self.stab
            else:
                return None

        # Parse TRLC files. Almost all the semantic analysis and name
        # resolution happens here, with the notable exception of resolving
        # record references (as we can have circularity here).
        if not self.parse_trlc_files():  # pragma: no cover
            self.callback_parse_end()
            return None

        # Resolve record reference names and do the missing semantic
        # analysis.
        # lobster-trace: LRM.File_Parsing_References
        if not self.resolve_record_references():
            self.callback_parse_end()
            return None

        if not ok:
            self.callback_parse_end()
            return None

        # Finally, apply user defined checks
        if not self.perform_checks():
            self.callback_parse_end()
            return None

        self.callback_parse_end()
        return self.stab


def trlc():
    ap = argparse.ArgumentParser(
        prog="trlc",
        description="TRLC %s (Python reference implementation)" % TRLC_VERSION,
        epilog=("TRLC is licensed under the GPLv3."
                " Report bugs here: %s" % BUGS_URL),
        allow_abbrev=False,
    )
    og_lint = ap.add_argument_group("analysis options")
    og_lint.add_argument("--no-lint",
                         default=False,
                         action="store_true",
                         help="Disable additional, optional warnings.")
    og_lint.add_argument("--skip-trlc-files",
                         default=False,
                         action="store_true",
                         help=("Only process rsl files,"
                               " do not process any trlc files."))
    og_lint.add_argument("--verify",
                         default=False,
                         action="store_true",
                         help=("[EXPERIMENTAL] Attempt to statically"
                               " verify absence of errors in user defined"
                               " checks. Does not yet support all language"
                               " constructs. Requires PyVCG to be "
                               " installed."))
    og_lint.add_argument("--use-cvc5-binary",
                         default=None,
                         help=("[EXPERIMENTAL] Drive the given CVC5 solver"
                               " with SMTLIB2 input instead of using the"
                               " API."))

    og_input = ap.add_argument_group("input options")
    og_input.add_argument("--include-bazel-dirs",
                          action="store_true",
                          help=("Enter bazel-* directories, which are"
                                " excluded by default."))
    og_input.add_argument("-I",
                          action="append",
                          dest="include_dirs",
                          help=("Add include path. Files from these"
                                " directories are parsed only when needed."
                                " Can be specified more than once."),
                          default=[])

    og_output = ap.add_argument_group("output options")
    og_output.add_argument("--version",
                           default=False,
                           action="store_true",
                           help="Print TRLC version and exit.")
    og_output.add_argument("--brief",
                           default=False,
                           action="store_true",
                           help=("Simpler output intended for CI. Does not"
                                 " show context or additional information."))
    og_output.add_argument("--no-detailed-info",
                           default=False,
                           action="store_true",
                           help=("Do not print counter-examples and other"
                                 " supplemental information on failed"
                                 " checks. The specific values of"
                                 " counter-examples are unpredictable"
                                 " from system to system, so if you need 100%"
                                 " reproducible output then use this option."))
    og_output.add_argument("--no-user-warnings",
                           default=False,
                           action="store_true",
                           help=("Do not display any warnings from user"
                                 " defined checks, only errors."))
    og_output.add_argument("--no-error-recovery",
                           default=False,
                           action="store_true",
                           help=("By default the tool attempts to recover"
                                 " from parse errors to show more errors, but"
                                 " this can occasionally generate weird"
                                 " errors. You can use this option to stop"
                                 " at the first real errors."))
    og_output.add_argument("--show-file-list",
                           action="store_true",
                           help=("If there are no errors, produce a summary"
                                 " naming every file processed."))
    og_output.add_argument("--error-on-warnings",
                           action="store_true",
                           help=("If there are warnings, return status code"
                                 " 1 instead of 0."))

    og_debug = ap.add_argument_group("debug options")
    og_debug.add_argument("--debug-dump",
                          default=False,
                          action="store_true",
                          help="Dump symbol table.")
    og_debug.add_argument("--debug-api-dump",
                          default=False,
                          action="store_true",
                          help=("Dump json of to_python_object() for all"
                                " objects."))
    og_debug.add_argument("--debug-vcg",
                          default=False,
                          action="store_true",
                          help=("Emit graph and individual VCs. Requires"
                                " graphviz to be installed."))

    ap.add_argument("items",
                    nargs="*",
                    metavar="DIR|FILE")
    options = ap.parse_args()

    if options.version:  # pragma: no cover
        print(TRLC_VERSION)
        sys.exit(0)

    if options.verify and not (options.use_cvc5_binary or
                               VCG_API_AVAILABLE):  # pragma: no cover
        ap.error("The --verify option requires the optional dependency"
                 " CVC5 or use of the --use-cvc5-binary option")

    if options.use_cvc5_binary:  # pragma: no cover
        if not options.verify:
            ap.error("The --use-cvc5-binary requires the --verify option")
        try:
            result = subprocess.run([options.use_cvc5_binary,
                                     "--version"],
                                    check          = True,
                                    capture_output = True,
                                    encoding       = "UTF-8")
            if not result.stdout.startswith("This is cvc5"):
                ap.error("selected binary does not appear to be CVC5")
        except OSError as err:
            ap.error("cannot run %s: %s" % (options.use_cvc5_binary,
                                            str(err)))
        except subprocess.CalledProcessError:
            ap.error("cannot run %s" % options.use_cvc5_binary)

    mh = Message_Handler(options.brief, not options.no_detailed_info)

    if options.no_user_warnings:  # pragma: no cover
        mh.suppress(Kind.USER_WARNING)

    sm = Source_Manager(mh             = mh,
                        lint_mode      = not options.no_lint,
                        parse_trlc     = not options.skip_trlc_files,
                        verify_mode    = options.verify,
                        debug_vcg      = options.debug_vcg,
                        error_recovery = not options.no_error_recovery,
                        cvc5_binary    = options.use_cvc5_binary)

    if not options.include_bazel_dirs:  # pragma: no cover
        sm.exclude_patterns.append(re.compile("^bazel-.*$"))

    # Process includes
    ok = True
    for path_name in options.include_dirs:
        if not os.path.isdir(path_name):
            ap.error("include path %s is not a directory" % path_name)
    for path_name in options.include_dirs:
        sm.register_include(path_name)

    # Process input files, defaulting to the current directory if none
    # given.
    for path_name in options.items:
        if not (os.path.isdir(path_name) or
                os.path.isfile(path_name)):  # pragma: no cover
            ap.error("%s is not a file or directory" % path_name)
    if options.items:
        for path_name in options.items:
            if os.path.isdir(path_name):
                ok &= sm.register_directory(path_name)
            else:  # pragma: no cover
                try:
                    ok &= sm.register_file(path_name)
                except TRLC_Error:
                    ok = False
    else:  # pragma: no cover
        ok &= sm.register_directory(".")

    if not ok:
        return 1

    if sm.process() is None:
        ok = False

    if ok:
        if options.debug_dump:  # pragma: no cover
            sm.stab.dump()
        if options.debug_api_dump:
            tmp = {}
            for obj in sm.stab.iter_record_objects():
                tmp[obj.name] = obj.to_python_dict()
                for key in tmp[obj.name]:
                    if isinstance(tmp[obj.name][key], Fraction):
                        tmp[obj.name][key] = float(tmp[obj.name][key])

            print(json.dumps(tmp, indent=2, sort_keys=True))

    if not options.brief:
        total_models = len(sm.rsl_files)
        parsed_models = len([item
                             for item in sm.rsl_files.values()
                             if item.primary or item.secondary])
        total_trlc = len(sm.trlc_files)
        parsed_trlc = len([item
                           for item in sm.trlc_files.values()
                           if item.primary or item.secondary])

        def count(parsed, total, what):
            rv = str(parsed)
            if parsed < total:
                rv += " (of %u)" % total
            rv += " " + what
            if total == 0 or total > 1:
                rv += "s"
            return rv

        summary = "Processed %s" % count(parsed_models,
                                         total_models,
                                         "model")

        if not options.skip_trlc_files:  # pragma: no cover
            summary += " and %s" % count(parsed_trlc,
                                         total_trlc,
                                         "requirement file")

        summary += " and found"

        if mh.errors and mh.warnings:
            summary += " %s" % count(mh.warnings, mh.warnings, "warning")
            summary += " and %s" % count(mh.errors, mh.errors, "error")
        elif mh.warnings:
            summary += " %s" % count(mh.warnings, mh.warnings, "warning")
        elif mh.errors:
            summary += " %s" % count(mh.errors, mh.errors, "error")
        else:
            summary += " no issues"

        if mh.suppressed:  # pragma: no cover
            summary += " with %u supressed messages" % mh.suppressed

        print(summary)

    if options.show_file_list and ok:  # pragma: no cover
        def get_status(parser):
            if parser.primary:
                return "[Primary] "
            elif parser.secondary:
                return "[Included]"
            else:
                return "[Excluded]"

        for filename in sorted(sm.rsl_files):
            parser = sm.rsl_files[filename]
            print("> %s Model %s (Package %s)" %
                  (get_status(parser),
                   filename,
                   parser.cu.package.name))
        if not options.skip_trlc_files:
            for filename in sorted(sm.trlc_files):
                parser = sm.trlc_files[filename]
                print("> %s Requirements %s (Package %s)" %
                      (get_status(parser),
                       filename,
                       parser.cu.package.name))

    if ok:
        if options.error_on_warnings and mh.warnings \
           or mh.errors:  # pragma: no cover
            return 1
        return 0
    return 1


def main():
    try:
        return trlc()
    except BrokenPipeError:
        # Python flushes standard streams on exit; redirect remaining output
        # to devnull to avoid another BrokenPipeError at shutdown
        devnull = os.open(os.devnull, os.O_WRONLY)
        os.dup2(devnull, sys.stdout.fileno())
        return 141


if __name__ == "__main__":
    sys.exit(main())<|MERGE_RESOLUTION|>--- conflicted
+++ resolved
@@ -456,11 +456,8 @@
         return ok
 
     def resolve_record_references(self):
-<<<<<<< HEAD
         # lobster-trace: LRM.Markup_String_Late_Reference_Resolution
-=======
         # lobster-trace: LRM.Late_Reference_Checking
->>>>>>> 1461bd9b
         ok = True
         for package in self.stab.values(ast.Package):
             for obj in package.symbols.values(ast.Record_Object):
