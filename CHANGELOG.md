# TRLC Release Notes

## Language support

Up to date with version 2.9 of [TRLC language reference
manual](https://bmw-software-engineering.github.io/trlc/lrm.html).

## Limitations

The new `Markup_String` type currently has limited language support,
but we expect to add more features surrounding it later. (For example
quantifying over all references.)

The `--verify` feature has several limitations that can create false
alarms and cause inaccurate or impossible counter-examples to be
generated in the following situations:

* Decimal numbers may generate real or irrational examples.
* Quantifiers.
* Tuples in arrays.
* Markup_Strings are treated just like strings (i.e. they do not carry
  a constraint yet about legal syntax of inline references).
* The builtin `matches` function.

## Changelog


### 1.2.3-dev

* [LRM, TRLC] Remove checks block in the `.check` files. This
  means you don't need to have a separate check file, allowing you to
  implement your checks in `.rsl` file.
  
* [TRLC] Remove deprecated feature in check files.

* [TRLC] A warning is not issued by the tools when encountering
  duplicate late package declarations.

* [TRLC] The deprecated builtin function syntax `trlc:foo` has been
  removed. You should now use `foo` instead.

* [TRLC] New command-line flag `-I` which can be used to register
  include directories. You can use this to automatically parse a
  minimal set of file. Normally when invoking eg `trlc foo.trlc` this
  will fail, because you did not provide e.g. `foo.rsl`.

  With the `-I` flag you can now automatically let the tool discover
  any dependencies. When using e.g. `trlc -I . foo.trlc` the tool will
  discover it also needs `foo.rsl` and maybe `potato.rsl` which you
  imported in `foo.trlc`.

  Especially in large projects this will be much faster than
  explicitly parsing everything.

* [API] The source manage has a new function
  [register_include](https://bmw-software-engineering.github.io/trlc/manual/infrastructure.html#trlc.trlc.Source_Manager.register_include)
  which should be used before any `register_file` or `register_dir`
  calls.

* [API] *When using includes*, the symbol table will contains packages
  for every discovered package. These are indistinguisable from normal
  (but empty) packages, so if you're relying on iterating over all
  known packages you will find a lot of unused and empty ones now. If
  the include mechanism is not used, then there is no change in
  behaviour.

* [TRLC] Various performance improvements when parsing large files.

* [TRLC] Add `--version` flag that can be used to figure out the
  installed TRLC version.

* [TRLC] Fix bug when creating a lexer with an empty file with
  delivered file content. The lexer attempted to open the file instead
  of using the empty string passed to the constructor.

* [TRLC] Fix a bug in the verifier mistranslating existential
  quantifiers. This could both lead to false alarms and missed bugs.

<<<<<<< HEAD
=======
* [TRLC] Fix a bug parsing record references of incorrect types,
  instead of an ICE we now create an error message.
>>>>>>> 3188b09a

### 1.2.2

* [API] Add callbacks to the
  [Source_Manager](https://bmw-software-engineering.github.io/trlc/manual/infrastructure.html#trlc.trlc.Source_Manager)
  to notify clients of the parse progress.

### 1.2.1

* [TRLC] New minor version release due to minor API changes and major
  command-line changes.

* [TRLC] When using `--verify` you can now also specify a
  [CVC5](https://github.com/cvc5/cvc5) executable using
  `--use-cvc5-binary`. This allows you to use the `--verify` option on
  platforms where there is no CVC5 PyPI package (i.e. Windows or more
  recent versions of OSX).

* [TRLC] The [PyVCG](https://pypi.org/project/PyVCG) package is now required
  on all platforms. The optional dependency is now
  [CVC5](https://pypi.org/project/cvc5) instead.

* [TRLC] Remove the `--lint` option. Lint messages are now enabled by
  default, and `.trlc` files are processed as well. Instead there is a
  `--no-lint` option which turns off the extra warnings.

* [TRLC] Add the `--skip-trlc-files` option which disables processing
  of `.trlc` files. Enabling this option is equivalent to the old
  `--lint` mode.

* [TRLC] Add the `--error-on-warnings` option which generates a status
  code of 1 if any warning is raised.

* [TRLC] We now always print a short summary, indicating how many
  files were processed and how many messages were generated. The
  `--show-file-list` option still exists and still prints the complete
  list of files. This summary may be suppressed with the `--brief`
  option.

* [API] The
  [Source_Manager](https://bmw-software-engineering.github.io/trlc/manual/infrastructure.html#trlc.trlc.Source_Manager)
  has new and different constructor flags, although it can still be
  constructed with no parameters.

* [API] The
  [Message_Handler](https://bmw-software-engineering.github.io/trlc/manual/errors.html#trlc.errors.Message_Handler)
  now uses an enumeration instead of a string to signal message
  severity/kind. For normal use this is transparent, but if you
  subclass the message handler then you need to deal with this. The
  category (for lint messages) is now also a separate parameter
  instead of being baked into the message.

* [TRLC] Please note that if you parse messages in CI, the [regex has
  changed
  slightly](https://github.com/bmw-software-engineering/trlc/blob/main/documentation/TUTORIAL-CI.md#parsing-the-output).

* [TRLC] Fix an issue where `--skip-trlc-files` would incorrectly
  register and parse the preamble of `.trlc` files.

* [TRLC] Fix a spurious space in the summary output.

* [TRLC] Fix support for Python 3.11. The package can now be installed
  without issues.

* [TRLC] Fix issue in VCG where the matches function could be
  generated more than once. This was only an issue in the debug output
  and was not visible to users.

### 1.1.10

* [TRLC] Fix missing typechecks for numeric subtypes on value
  assignments. It was possible to assign an integer to a decimal
  component, or the other way around. This now correctly generates an
  error.

* [TRLC, LRM] You can now also write `"""foo"""` string literals. Just
  like the `'''` strings, these can contain newlines.

* [TRLC, LRM] User defined checks are now not allowed to contain a
  newline. However you can now provide additional information that
  _can_ contain a newline. For example:

  ```trlc
  checks Requirement {
    top_level == true or derived_from != null,
      error "linkage incorrect",
      """You must either link this requirement to other requirements
         using the derived_from attribute, or you need to set
         top_level to true."""
  }
  ```

  Would now produce something like this:

  ```
  Requirement Potato {
              ^^^^^^ checks-5/foo.trlc:3: check error: linkage incorrect
                   | You must either link this requirement to other requirements
                   | using the derived_from attribute, or you need to set
                   | top_level to true.
  ```

  For more details please
  [refer to the LRM](https://bmw-software-engineering.github.io/trlc/lrm-2.9.html#bnf-check_declaration).

### 1.1.9

* [TRLC] Add support for Python 3.11. We now support Python 3.8 up to
  and including 3.11.

* [TRLC] Add new option `--no-detailed-info` which supresses the
  additional information the linter may add to a message, such as
  counter-examples or reasoning.

* [TRLC] The tool is now much less likely to abort on parse errors,
  instead we continue where it's possible to generate more errors in
  other unrelated packages and declarations. This may occasionally
  generate follow-on errors that look weird, however once you fix the
  earlier errors things should work out.

* [TRLC] Add new option `--no-error-recovery` which restores the old
  behaviour w.r.t. error handling. With this option, every error you
  see is absolutely a real error which you need to fix; but of course
  there could be more errors once you fix them.

* [LRM] Mark `.check` files as a deprecated feature. You should move
  your checks into the corresponding `.rsl` file. The linter also
  complains about these now.

### 1.1.8

* [TRLC] Hotfix for the CVC5 API issue: pinning PyVCG to 1.0.3, which
  in turn pins CVC5 to 1.0.5 (the last known good version).

### 1.1.7

* [TRLC, LRM] Fixed a missing restriction on tuple types that
  permitted interesting nesting of tuples with separators and optional
  components. The restriction forbids any tuple with declared
  separators from having components that are themselves tuples with
  separators. We may relax this restriction in the future to permit
  some combinations where this doesn't lead to parsing problems for
  values.

  The problem can be seen in this example:

  ```trlc
  tuple T {
     a String
	 separator @
	 b optional Integer
  }

  tuple Q {
     a T
	 separator @
	 b optional Integer
  }
  ```

  If we now write `"foo" @ 12` then there is no possible way to
  specify if you meant:

  * Instance of Q where `a` is `"foo" @ 12` and `b` is unspecified
  * Instance of Q where `a` is just `"foo"` and `b` is `12`

* [TRLC, LRM] Fixed LRM and tools allowing empty enumerations. This is
  now explicitly forbidden. It was always unreasonable to do this as
  it would have been impossible to use the enumeration type, and there
  is no legitimate use-case anyway since you cannot add more literals
  later through e.g. a type extension.

* [TRLC] Add alternative entry-point for users who cannot modify their
  PATH. You can now do `python3 -m trlc [args...]` and it works just
  like `trlc [args...]`.

* [TRLC] Fix tool crash when encountering a file not in UTF-8
  encoding. We now print an error message indicating the issue.

* [TRLC] Fix bug when parsing arrays: arrays without comma separators
  were accapted when they should have been rejected.

* [TRLC] Fix tool crash when parsing a file with an unterminated `/*`
  comment.

* [LRM] Fix typo in in several places: `.rls` should be `.rsl`.

### 1.1.6

* [TRLC] Add new option `--lint --verify`. This option requires
  [PyVCG](https://pypi.org/project/PyVCG) to be installed (which is
  only available on GNU/Linux or OSX). This option attempts to
  statically verify all checks for freedom of run-time errors (no null
  dereferences, no division by zero, and no array out of bounds
  access). For example with this `.rsl`:

  ```
  type T1 {
    x optional Integer
    y optional Integer
    z          Integer
  }

  checks T1 {
    x != null implies y == x, fatal "potato"
    y != null implies x > 1, warning "potato"
  }
  ```

  The `--lint --verify` option might say:

  ```
  y != null implies x > 1, warning "potato"
                    ^ test1.rsl:11: warning: expression could be null [vcg-evaluation-of-null]
                    | example record_type triggering error:
                    |   T1 bad_potato {
                    |     /* x is null */
                    |     y = 0
                    |     z = 0
                    |   }
  ```

* [Package] Provide Linux and OSX packages, along with the default
  package, which should automatically install PyVCG where it is
  available. On Windows, `pip` should fall back to the platform
  agnostic package.

* [TRLC] Add new option `--no-user-warnings` to suppress any warning
  generated from a user-defined check.

* [TRLC] Fix missing static check on exponents (they must not be
  negative).

* [TRLC] Fix missing static check for Boolean types on check
  expressions (tools would crash without error message).

* [TRLC, LRM] Fix several tool crashes when the `null` literal
  appeared in expressions outside equality. Re-worded the section on
  null values in the LRM to be much stricter. We consider this to be a
  bug-fix and not a change of semantics.

* [LRM] Clarify equality semantics for arrays, tuples, and record
  references. Moved the definition of null equality into the same
  place.

### 1.1.5

* [LRM, TRLC] Remove limitation on late packages. You may now declare
  any number of packages in `trlc` files; and you may even import
  them. It is still recommended to have a `rsl` file for a package
  spanning multiple files, even if it's basically blank; however the
  technical limitation and language rules surrounding late packages
  have been removed.

* [LRM, TRLC] Add base 2 and base 16 integer literals. You can now
  write things like `0xdeadbeef` and `0b10010010`. Octal literals are
  not supported.

* [LRM, TRLC] Add support for readability separators in integer and
  decimal literals. You can now write things like `1_000_000.00` or
  `0b1001_0010`.

* [TRLC] Improve --lint output by appending a rule name in the output
  (in a style similar to clang-tidy). In the future it will be
  possible to turn rules off you don't like.

* [TRLC] Relax errors surrounding array sizes, they are now lint
  messages like the language manual suggests.

* [TRLC] A warning is now issued by the tools when encountering a
  duplicate import statement.

* [TRLC] A warning is now issued by the tools when encountering
  duplicate late package declarations.

* [TRLC] New --lint check for detecting tuples with separators that
  could be confused with base 2 or base 16 integer literals.

### 1.1.4

* [TRLC] Improve error messages by using a more human readable form of
  expected tokens, so now you see "opening brace '{'" instead of
  "C_BRA".

### 1.1.3

* [TRLC] New API function `fully_qualified_name` for `Record_Object`
  which can be used to get the `package.name` name for any record.

* [TRLC] The API function `to_python_object` now emits fully qualified
  names for record references.

### 1.1.2

* [LRM, TRLC] Also allow `:` and `;` as a tuple field separators.

### 1.1.1

* [LRM, TRLC] New (backwards-incompatible) keywords: `tuple`,
  `separator`, `freeze`, `abstract`, and `final`. New punctuation:
  `@`.

* [LRM, TRLC] Support for tuple types: these are algebraic datatypes
  that also support user-defined syntax. The main use case is
  versioned identifiers, e.g. allowing you to write `12345@42` for
  example to refer to a codebeamer item 12345 at version 42. Instead
  of only allowing this use-case, tuples should be a widely applicable
  generic datatype, for specifying e.g. coordinates, qualified
  information, complex numbers, vectors, etc.

  Have a look at the new [Tuples Tutorial](TUTORIAL-TUPLES.md) for
  some examples.

* [LRM, TRLC] Support for freezing record components: you can now
  declare that a particular component is always a certain value for
  all instances of that record type. This is not the same as a
  "default" value, instead that value can never be changed,
  overwritten, or unfrozen again.

  Have a look at the updated [Catch-all base types
  tutorial](TUTORIAL-OPTIONAL-BASE.md) for an example.

* [LRM, TRLC] Support for abstract and final types: abstract must be
  extended before they can be used, and final types cannot gain new
  components.

  Have a look at the new [Advaned tips &
  tricks](TUTORIAL-ADVANCED-TYPES.md) tutorial for examples.

* [TRLC] Introducing the tuple type required significant
  reorganisation of the AST, to mark this significant backwards
  incompatible change we have increased the minor version instead of
  just the patch version. The key incompatible changes are:

  * New base-class for record types and tuple types, called
    `Composite_Type`.

  * Components and fields now share the same type
    `Composite_Component`.

  * New base-class `Typed_Entity` for entities with a type, in which
    case the type is stored in the `n_typ` attribute. The entities
    `Quantified_Variable`, `Composite_Component` (previously
    `Record_Component`), `Enumeration_Literal_Spec`, and
    `Record_Object` are now typed entities, and their inconsistent
    attribute for their type is now `n_typ` consistently.

  * Renamed `n_record` to `n_type` for `Composite_Component` (formally
    `Record_Component`).

* [TRLC] Fix unary operators in array aggregates; this used to crash
  the tools and now works as expected.

* [TRLC] Fix anchoring of some error messages which incorrectly linked
  to the declaration of `x` instead of the part of the expression
  where `x` was used.

* [TRLC] Warning and error messages that show source context now strip
  leading spaces to preserve space.

* [TRLC] User defined types (records, enumerations, and tuples) now
  all subclass from `Concrete_Type` in the API which provides a useful
  new function: `fully_qualified_name()` which returns something like
  `package.typename`. These types are now also python hashable, so you
  can create dictionaries and sets with them without issues.

### 1.0.13

* [TRLC] Do not enter (sub-)directories named `bazel-*`. This
  behaviour can be turned off by using the new option
  `--include-bazel-dirs`.

* [TRLC] Add new option `--show-file-list` which dumps, on success,
  all files processed by the tool.

* [TRLC] Error messages now show all files relative to the current
  working directory.

### 1.0.12

* [TRLC, LRM] New type `Decimal` which allows you to specify values
  such as `0.1` with infinite precision. These are a subset of
  rational numbers.

* [TRLC, LRM] New implicitly declared built-in functions `Integer` and
  `Decimal` which can be used to convert a value to an `Integer` and
  `Decimal` respectively. The language does not support implicit
  conversion, you will have to make sure all types are converted
  correctly yourself.

* [TRLC, LRM] new type `Markup_String` which is a special kind of
  `String` that behaves in exactly the same way. However you reference
  other TRLC records directly: `for example see [[potato,
  package.wibble]]`. These references are checked and validated by
  TRLC.

### 1.0.11

* [TRLC] You can now provide more than one directory on the
  command-line to process, as well as individual files. If no files or
  directories are provided the default is now to analyse the currenty
  directory `.` including all sub-directories.

* [TRLC] In error messages that reference another file+location more
  of the path is now shown to help you find the problem. For example
  instead of `previous definition at foo.rsl:1` you now would get
  `previous definition at potato/foo.rsl:1`.

### 1.0.10

* [TRLC] Fix issue where TRLC could sometimes return 0 instead of 1 if
  there were non-fatal errors.

* [TRLC] Fix missing array length checks. Arrays now correctly have
  their desired size enforced.

### 1.0.9

* [LRM] The LRM for TRLC is [now written in
  TRLC](https://github.com/bmw-software-engineering/trlc/tree/main/language-reference-manual). There
  is also a [HTML
  version](https://bmw-software-engineering.github.io/trlc/lrm.html)
  available for easier reading. During conversion we fixed a number of
  issues in the LRM (missing keywords, etc.) and made a few cleanups
  and simplifications; however the language and its semantics have not
  changed.

* [LRM, TRLC] Add support for existential quantification. This
  introduces a new keywords `exists`.

* [LRM, TRLC] Also permit `in` and `not in` for arrays. This is a
  convenient short-cut for existential quantification over an array to
  test for membership.

* [LRM, TRLC] Fix oversight in the LRM, not allowing `true` and
  `false` to appear as values.

### 1.0.8

* [TRLC] Fix ICE when attempting to parse completely empty files.

* [LRM, TRLC] Two minor improvements for the handling of triple quoted
  strings: empty lines are now ignored when removing common leading
  whitespace, and trailing whitespace is stripped.

### 1.0.7

* [TRLC] Implement missing feature: integer values in record
  declarations can be prefixed by a unary `+` or `-`.

* [TRLC] Make parse order of files more predictable (which also makes
  error messages more predictable) and not so dependent on filesystem
  ordering.

### 1.0.6

* [LRM, TRLC] Support declarations of checks in the `.rsl` files. This
  means you don't need to have a separate check file, allowing you to
  implement your process or business logic closer to the type
  declarations. Dedicated check files continue to be supported.

* [LRM, TRLC] Rework builtin functions to not have the ugly `trlc:`
  prefix. Builtin functions now look more natural, e.g. `len` instead
  of `trlc:len`. The legacy functions will remain as a deprecated
  feature, and we'll remove them at a future date.

* [TRLC] Fix bug in array parsing and evaluation.

* [TRLC] Add the first two checks to the `--lint` option: one about
  misleading unary operators, and another on using deprecated
  functions.

* [TRLC] Fix a bug where a record reference to a type extension
  instead of the base type was not permitted, when it should be.

### 1.0.5

* [TRLC] Add `--brief` mode intended for CI. Expand tutorial to
  explain how it works.

* [TRLC] Add two new API functions (a [simpler
  lookup](https://bmw-software-engineering.github.io/trlc/manual/ast.html#trlc.ast.Symbol_Table.lookup_assuming)
  and [inheritence
  checking](https://bmw-software-engineering.github.io/trlc/manual/ast.html#trlc.ast.Record_Type.is_subclass_of)
  for record types).

### 1.0.4

* [LRM, TRLC] First public release<|MERGE_RESOLUTION|>--- conflicted
+++ resolved
@@ -76,11 +76,8 @@
 * [TRLC] Fix a bug in the verifier mistranslating existential
   quantifiers. This could both lead to false alarms and missed bugs.
 
-<<<<<<< HEAD
-=======
 * [TRLC] Fix a bug parsing record references of incorrect types,
   instead of an ICE we now create an error message.
->>>>>>> 3188b09a
 
 ### 1.2.2
 
